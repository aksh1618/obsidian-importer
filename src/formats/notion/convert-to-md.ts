--- conflicted
+++ resolved
@@ -302,20 +302,17 @@
 }
 
 function encodeNewlinesToBr(body: HTMLElement) {
-	// Since <br /> is ignored in codeblocks, we preserve newlines inside codeblocks with a placeholder.
+	body.innerHTML = body.innerHTML.replace(/\n/g, '<br />');
+	// Since <br /> is ignored in codeblocks, we replace with newlines
 	for (const block of body.findAll('code')) {
-		block.innerHTML = block.innerHTML.replace(/\n/g, '##placeholder##');
-	}
-	body.innerHTML = body.innerHTML.replace(/\n/g, '<br />');
-	// Restore newlines inside codeblocks
-	for (const block of body.findAll('code')) {
-		block.innerHTML = block.innerHTML.replace(/##placeholder##/g, '\n');
+		for (const br of block.findAll('br')) {
+			br.replaceWith('\n');
+		}
 	}
 }
 
 function autoDetectCodeBlocksLanguage(body: HTMLElement, autoDetectedLanguages: string[], languageDetectionMinimumThreshold: number) {
 	for (const block of body.findAll('code')) {
-<<<<<<< HEAD
 		if (block.parentElement?.className != 'code') continue;
 		const codeString = block.innerHTML;
 		if (codeString.length < languageDetectionMinimumThreshold) continue;
@@ -342,11 +339,6 @@
 	}
 	else {
 		return hljs.highlightAuto(code).language;
-=======
-		for (const br of block.findAll('br')) {
-			br.replaceWith('\n')
-		}
->>>>>>> 32b28278
 	}
 }
 
